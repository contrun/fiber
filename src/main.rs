use cfn_node::ckb_chain::contracts::init_contracts_context;
use cfn_node::store::Store;
use ractor::Actor;
use tentacle::multiaddr::Multiaddr;
use tokio::sync::mpsc;
use tokio::{select, signal};
use tracing::{debug, error, info, trace};
use tracing_subscriber::{fmt, EnvFilter};

use std::str::FromStr;

use cfn_node::actors::RootActor;
use cfn_node::cch::CchCommand;
use cfn_node::ckb::{NetworkActorCommand, NetworkActorMessage};
use cfn_node::ckb_chain::CkbChainActor;
use cfn_node::tasks::{
    cancel_tasks_and_wait_for_completion, new_tokio_cancellation_token, new_tokio_task_tracker,
};
use cfn_node::{start_cch, start_ckb, start_ldk, start_rpc, Config};

#[tokio::main]
pub async fn main() {
<<<<<<< HEAD
    let mut builder = env_logger::builder();
    if let Ok(log_surffix) = std::env::var("LOG_SURFFIX") {
        info!("Setting log surffix to: {}", &log_surffix);
        builder.format_suffix(log_surffix.leak());
    }
    builder.init();
=======
    fmt()
        .with_env_filter(EnvFilter::from_default_env())
        .pretty()
        .with_target(false)
        .init();
>>>>>>> d1cdb4f2

    let config = Config::parse();
    debug!("Parsed config: {:?}", &config);

    if let Some(ldk_config) = config.ldk {
        info!("Starting ldk");
        start_ldk(ldk_config).await;
    }

    let tracker = new_tokio_task_tracker();
    let token = new_tokio_cancellation_token();
    let root_actor = RootActor::start(tracker, token).await;

    let store = Store::new(config.ckb.as_ref().unwrap().store_path());

    let ckb_command_sender = match config.ckb {
        Some(ckb_config) => {
            // TODO: this is not a super user friendly error message which has actionable information
            // for the user to fix the error and start the node.
            let ckb_chain_config = config.ckb_chain.expect("ckb-chain service is required for ckb service. \
            Add ckb-chain service to the services list in the config file and relevant configuration to the ckb_chain section of the config file.");

            let _ = init_contracts_context(ckb_config.network, Some(&ckb_chain_config));

            let ckb_chain_actor = Actor::spawn_linked(
                Some("ckb-chain".to_string()),
                CkbChainActor {},
                ckb_chain_config,
                root_actor.get_cell(),
            )
            .await
            .expect("start ckb-chain actor")
            .0;

            const CHANNEL_SIZE: usize = 4000;
            let (event_sender, mut event_receiver) = mpsc::channel(CHANNEL_SIZE);

            let bootnodes = ckb_config.bootnode_addrs.clone();

            info!("Starting ckb");
            let ckb_actor = start_ckb(
                ckb_config,
                ckb_chain_actor,
                event_sender,
                new_tokio_task_tracker(),
                root_actor.get_cell(),
                store.clone(),
            )
            .await;

            for bootnode in bootnodes {
                let addr = Multiaddr::from_str(&bootnode).expect("valid bootnode");
                let command = NetworkActorCommand::ConnectPeer(addr);
                ckb_actor
                    .send_message(NetworkActorMessage::new_command(command))
                    .expect("ckb actor alive")
            }

            new_tokio_task_tracker().spawn(async move {
                let token = new_tokio_cancellation_token();
                loop {
                    select! {
                        event = event_receiver.recv() => {
                            match event {
                                None => {
                                    trace!("Event receiver completed, stopping event processing service");
                                    break;
                                }
                                Some(event) => {
                                    trace!("Received event from ckb service: {:?}", event);
                                }
                            }
                        }
                        _ = token.cancelled() => {
                            debug!("Cancellation received, stopping event processing service");
                            break;
                        }
                    }
                }
                debug!("Event processing service exited");
            });

            Some(ckb_actor)
        }
        None => None,
    };

    let cch_command_sender = match config.cch {
        Some(cch_config) => {
            const CHANNEL_SIZE: usize = 4000;
            let (command_sender, command_receiver) = mpsc::channel::<CchCommand>(CHANNEL_SIZE);
            info!("Starting cch");
            start_cch(
                cch_config,
                command_receiver,
                new_tokio_cancellation_token(),
                new_tokio_task_tracker(),
            )
            .await;
            Some(command_sender)
        }
        None => None,
    };

    // Start rpc service
    let rpc_server_handle = match config.rpc {
        Some(rpc_config) => {
            if ckb_command_sender.is_none() && cch_command_sender.is_none() {
                error!("Rpc service requires ckb and cch service to be started. Exiting.");
                return;
            }

            info!("Starting rpc");
            let handle = start_rpc(rpc_config, ckb_command_sender, cch_command_sender, store).await;
            Some(handle)
        }
        None => None,
    };

    signal::ctrl_c().await.expect("Failed to listen for event");
    info!("Received Ctrl-C, shutting down");
    if let Some(handle) = rpc_server_handle {
        handle.stop().unwrap();
        handle.stopped().await;
    }
    cancel_tasks_and_wait_for_completion().await;
}<|MERGE_RESOLUTION|>--- conflicted
+++ resolved
@@ -20,20 +20,11 @@
 
 #[tokio::main]
 pub async fn main() {
-<<<<<<< HEAD
-    let mut builder = env_logger::builder();
-    if let Ok(log_surffix) = std::env::var("LOG_SURFFIX") {
-        info!("Setting log surffix to: {}", &log_surffix);
-        builder.format_suffix(log_surffix.leak());
-    }
-    builder.init();
-=======
     fmt()
         .with_env_filter(EnvFilter::from_default_env())
         .pretty()
         .with_target(false)
         .init();
->>>>>>> d1cdb4f2
 
     let config = Config::parse();
     debug!("Parsed config: {:?}", &config);
