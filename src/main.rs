use fnn::cch::CchMessage;
use fnn::ckb::contracts::init_contracts_context;
use fnn::store::Store;
use fnn::watchtower::{WatchtowerActor, WatchtowerMessage};
use ractor::Actor;
use tentacle::multiaddr::Multiaddr;
use tokio::sync::mpsc;
use tokio::{select, signal};
use tracing::{debug, error, info, info_span, trace};
use tracing_subscriber::field::MakeExt;
use tracing_subscriber::{fmt, EnvFilter};

use std::str::FromStr;

use core::default::Default;
use fnn::actors::RootActor;
use fnn::ckb::CkbChainActor;
use fnn::fiber::{channel::ChannelSubscribers, NetworkActorCommand, NetworkActorMessage};
use fnn::tasks::{
    cancel_tasks_and_wait_for_completion, new_tokio_cancellation_token, new_tokio_task_tracker,
};
use fnn::{start_cch, start_ldk, start_network, start_rpc, Config};
<<<<<<< HEAD
=======
use std::time::Duration;
>>>>>>> 2394ea62
use tracing_subscriber::fmt::format;

#[tokio::main]
pub async fn main() {
    // ractor will set "id" for each actor:
    // https://github.com/slawlor/ractor/blob/67d657e4cdcb8884a9ccc9b758704cbb447ac163/ractor/src/actor/mod.rs#L701
    // here we map it with the node prefix
    let node_formatter = format::debug_fn(|writer, field, value| {
        if field.name() == "id" {
            write!(
                writer,
                "{}: {:?} on {}",
                field,
                value,
                fnn::get_node_prefix()
            )
        } else {
            write!(writer, "{}: {:?}", field, value)
        }
    })
    .delimited(", ");

    fmt()
        .with_env_filter(EnvFilter::from_default_env())
        .pretty()
        .fmt_fields(node_formatter)
        .init();

    let _span = info_span!("node", node = fnn::get_node_prefix()).entered();

    let config = Config::parse();
    debug!("Parsed config: {:?}", &config);

    if let Some(ldk_config) = config.ldk {
        info!("Starting ldk");
        start_ldk(ldk_config).await;
    }

    let tracker = new_tokio_task_tracker();
    let token = new_tokio_cancellation_token();
    let root_actor = RootActor::start(tracker, token).await;

    let store = Store::new(config.fiber.as_ref().unwrap().store_path());
    let subscribers = ChannelSubscribers::default();

    let fiber_command_sender = match config.fiber {
        Some(fiber_config) => {
            // TODO: this is not a super user friendly error message which has actionable information
            // for the user to fix the error and start the node.
            let ckb_config = config.ckb.expect("ckb service is required for ckb service. \
            Add ckb service to the services list in the config file and relevant configuration to the ckb section of the config file.");

            let _ = init_contracts_context(fiber_config.network, Some(&ckb_config));

            let ckb_actor = Actor::spawn_linked(
                Some("ckb".to_string()),
                CkbChainActor {},
                ckb_config.clone(),
                root_actor.get_cell(),
            )
            .await
            .expect("start ckb actor")
            .0;

            const CHANNEL_SIZE: usize = 4000;
            let (event_sender, mut event_receiver) = mpsc::channel(CHANNEL_SIZE);

            let bootnodes = fiber_config.bootnode_addrs.clone();

            info!("Starting fiber");
            let network_actor = start_network(
                fiber_config,
                ckb_actor,
                event_sender,
                new_tokio_task_tracker(),
                root_actor.get_cell(),
                store.clone(),
                subscribers.clone(),
            )
            .await;

            for bootnode in bootnodes {
                let addr = Multiaddr::from_str(&bootnode).expect("valid bootnode");
                let command = NetworkActorCommand::ConnectPeer(addr);
                network_actor
                    .send_message(NetworkActorMessage::new_command(command))
                    .expect("ckb actor alive")
            }

            let watchtower_actor = Actor::spawn_linked(
                Some("watchtower".to_string()),
                WatchtowerActor::new(store.clone()),
                ckb_config,
                root_actor.get_cell(),
            )
            .await
            .expect("start watchtower actor")
            .0;

            watchtower_actor
                .send_interval(Duration::from_secs(1), || WatchtowerMessage::PeriodicCheck);

            new_tokio_task_tracker().spawn(async move {
                let token = new_tokio_cancellation_token();
                loop {
                    select! {
                        event = event_receiver.recv() => {
                            match event {
                                None => {
                                    trace!("Event receiver completed, stopping event processing service");
                                    break;
                                }
                                Some(event) => {
                                    let _ = watchtower_actor.send_message(WatchtowerMessage::NetworkServiceEvent(event));
                                }
                            }
                        }
                        _ = token.cancelled() => {
                            debug!("Cancellation received, stopping event processing service");
                            break;
                        }
                    }
                }
                debug!("Event processing service exited");
            });

            Some(network_actor)
        }
        None => None,
    };

    let cch_actor = match config.cch {
        Some(cch_config) => {
            info!("Starting cch");
            let ignore_startup_failure = cch_config.ignore_startup_failure;
            match start_cch(
                cch_config,
                new_tokio_task_tracker(),
                new_tokio_cancellation_token(),
                root_actor.get_cell(),
                fiber_command_sender.clone(),
            )
            .await
            {
                Err(err) => {
                    if ignore_startup_failure {
                        info!("Cross-chain service failed to start and is ignored by the config option ignore_startup_failure: {}", err);
                        None
                    } else {
                        error!("Cross-chain service failed to start: {}", err);
                        return;
                    }
                }
                Ok(actor) => {
                    subscribers.pending_received_tlcs_subscribers.subscribe(
                        actor.clone(),
                        |tlc_notification| {
                            Some(CchMessage::PendingReceivedTlcNotification(tlc_notification))
                        },
                    );
                    subscribers.settled_tlcs_subscribers.subscribe(
                        actor.clone(),
                        |tlc_notification| {
                            Some(CchMessage::SettledTlcNotification(tlc_notification))
                        },
                    );

                    Some(actor)
                }
            }
        }
        None => None,
    };

    // Start rpc service
    let rpc_server_handle = match config.rpc {
        Some(rpc_config) => {
            if fiber_command_sender.is_none() && cch_actor.is_none() {
                error!("Rpc service requires ckb and cch service to be started. Exiting.");
                return;
            }

            info!("Starting rpc");
            let handle = start_rpc(rpc_config, fiber_command_sender, cch_actor, store).await;
            Some(handle)
        }
        None => None,
    };

    signal::ctrl_c().await.expect("Failed to listen for event");
    info!("Received Ctrl-C, shutting down");
    if let Some(handle) = rpc_server_handle {
        handle.stop().unwrap();
        handle.stopped().await;
    }
    cancel_tasks_and_wait_for_completion().await;
}<|MERGE_RESOLUTION|>--- conflicted
+++ resolved
@@ -20,10 +20,7 @@
     cancel_tasks_and_wait_for_completion, new_tokio_cancellation_token, new_tokio_task_tracker,
 };
 use fnn::{start_cch, start_ldk, start_network, start_rpc, Config};
-<<<<<<< HEAD
-=======
 use std::time::Duration;
->>>>>>> 2394ea62
 use tracing_subscriber::fmt::format;
 
 #[tokio::main]
@@ -123,8 +120,10 @@
             .expect("start watchtower actor")
             .0;
 
+            // every 60 seconds, check if there are any channels that submitted a commitment transaction
+            // TODO: move interval to config file
             watchtower_actor
-                .send_interval(Duration::from_secs(1), || WatchtowerMessage::PeriodicCheck);
+                .send_interval(Duration::from_secs(60), || WatchtowerMessage::PeriodicCheck);
 
             new_tokio_task_tracker().spawn(async move {
                 let token = new_tokio_cancellation_token();
